# -*- coding: utf-8 -*-
# PyExifTool <http://github.com/smarnach/pyexiftool>
# Copyright 2012 Sven Marnach.
# Copyright 2021 Kevin M (sylikc)

# More contributors in the CHANGELOG for the pull requests

# This file is part of PyExifTool.
#
# PyExifTool is free software: you can redistribute it and/or modify
# it under the terms of the GNU General Public License as published by
# the Free Software Foundation, either version 3 of the licence, or
# (at your option) any later version, or the BSD licence.
#
# PyExifTool is distributed in the hope that it will be useful,
# but WITHOUT ANY WARRANTY; without even the implied warranty of
# MERCHANTABILITY or FITNESS FOR A PARTICULAR PURPOSE.
#
# See COPYING.GPL or COPYING.BSD for more details.

"""
PyExifTool is a Python library to communicate with an instance of Phil
Harvey's excellent ExifTool_ command-line application.  The library
provides the class :py:class:`ExifTool` that runs the command-line
tool in batch mode and features methods to send commands to that
program, including methods to extract meta-information from one or
more image files.  Since ``exiftool`` is run in batch mode, only a
single instance needs to be launched and can be reused for many
queries.  This is much more efficient than launching a separate
process for every single query.

.. _ExifTool: http://www.sno.phy.queensu.ca/~phil/exiftool/

The source code can be checked out from the github repository with

::

	git clone git://github.com/smarnach/pyexiftool.git

Alternatively, you can download a tarball_.  There haven't been any
releases yet.

.. _tarball: https://github.com/smarnach/pyexiftool/tarball/master

PyExifTool is licenced under GNU GPL version 3 or later.

Example usage::

	import exiftool

	files = ["a.jpg", "b.png", "c.tif"]
	with exiftool.ExifTool() as et:
		metadata = et.get_metadata_batch(files)
	for d in metadata:
		print("{:20.20} {:20.20}".format(d["SourceFile"],
										 d["EXIF:DateTimeOriginal"]))
"""

from __future__ import unicode_literals

import select
import sys
import subprocess
import os
import shutil

try:
	import ujson as json
except ImportError:
	import json
import warnings
import logging
import codecs

# for the pdeathsig
import signal
import ctypes

from . import constants

#from pathlib import Path # requires Python 3.4+

import random

# constants to make typos obsolete!
ENCODING_UTF8 = "utf-8"
ENCODING_LATIN1 = "latin-1"

# ======================================================================================================================


# This code has been adapted from Lib/os.py in the Python source tree
# (sha1 265e36e277f3)
def _fscodec():
	encoding = sys.getfilesystemencoding()
	errors = "strict"
	if encoding != "mbcs":
		try:
			codecs.lookup_error("surrogateescape")
		except LookupError:
			pass
		else:
			errors = "surrogateescape"

	def fsencode(filename):
		"""
		Encode filename to the filesystem encoding with 'surrogateescape' error
		handler, return bytes unchanged. On Windows, use 'strict' error handler if
		the file system encoding is 'mbcs' (which is the default encoding).
		"""
		if isinstance(filename, bytes):
			return filename
		else:
			# cannot assume that filename will be a str.  In the off-chance we're using a filename which is a number, this will throw an error
			return str(filename).encode(encoding, errors)

	return fsencode

fsencode = _fscodec()
del _fscodec

# ======================================================================================================================

def set_pdeathsig(sig=signal.SIGTERM):
	"""
	Use this method in subprocess.Popen(preexec_fn=set_pdeathsig()) to make sure,
	the exiftool childprocess is stopped if this process dies.
	However, this only works on linux.
	"""
	if constants.PLATFORM_LINUX:
		def callable_method():
			# taken from linux/prctl.h
			pr_set_pdeathsig = 1
			libc = ctypes.CDLL("libc.so.6")
			return libc.prctl(pr_set_pdeathsig, sig)

		return callable_method
	else:
		return None


# ======================================================================================================================

class ExifTool(object):
	"""Run the `exiftool` command-line tool and communicate to it.

	The argument ``print_conversion`` determines whether exiftool should
	perform print conversion, which prints values in a human-readable way but
	may be slower. If print conversion is enabled, appending ``#`` to a tag
	name disables the print conversion for this particular tag.

	You can pass two arguments to the constructor:
	- ``common_args`` (list of strings): contains additional paramaters for
	  the stay-open instance of exiftool
	- ``executable`` (string): file name of the ``exiftool`` executable.
	  The default value ``exiftool`` will only work if the executable
	  is in your ``PATH``

	Most methods of this class are only available after calling
	:py:meth:`start()`, which will actually launch the subprocess.  To
	avoid leaving the subprocess running, make sure to call
	:py:meth:`terminate()` method when finished using the instance.
	This method will also be implicitly called when the instance is
	garbage collected, but there are circumstance when this won't ever
	happen, so you should not rely on the implicit process
	termination.  Subprocesses won't be automatically terminated if
	the parent process exits, so a leaked subprocess will stay around
	until manually killed.

	A convenient way to make sure that the subprocess is terminated is
	to use the :py:class:`ExifTool` instance as a context manager::

		with ExifTool() as et:
			...

	.. warning:: Note that there is no error handling.  Nonsensical
	   options will be silently ignored by exiftool, so there's not
	   much that can be done in that regard.  You should avoid passing
	   non-existent files to any of the methods, since this will lead
	   to undefied behaviour.

	.. py:attribute:: running

	   A Boolean value indicating whether this instance is currently
	   associated with a running subprocess.
	"""

<<<<<<< HEAD
	# ----------------------------------------------------------------------------------------------------------------------
	def __init__(self, executable=None, common_args=None, win_shell=True, return_tuple=False):
		
		random.seed(None) # initialize random number generator
=======
	def __init__(self, executable_=None, common_args=None, win_shell=True, config_file=None):

		self.win_shell = win_shell

		if executable_ is None:
			self.executable = DEFAULT_EXECUTABLE
		else:
			self.executable = executable_
>>>>>>> 7bf3c174
		
		# default settings
		self._executable = None  # executable absolute path
		self._win_shell = win_shell  # do you want to see the shell on Windows?
		self._process = None # this is set to the process to interact with when _running=True
		self._running = False  # is it running?
		
		self._return_tuple = return_tuple # are we returning a tuple in the execute?
		self._last_stdout = None # previous output
		self._last_stderr = None # previous stderr

		# use the passed in parameter, or the default if not set
		# error checking is done in the property.setter
		self.executable = executable if executable is not None else constants.DEFAULT_EXECUTABLE
		
		# set to default block size
		self._block_size = constants.DEFAULT_BLOCK_SIZE
		
		self._common_args = common_args
		# it can't be none, check if it's a list, if not, error

<<<<<<< HEAD
=======
		if config_file and not os.path.exists(config_file):
			raise FileNotFoundError("The config file could not be found")

		self._config_file = config_file

		self._process = None

>>>>>>> 7bf3c174
		if common_args is None:
			# default parameters to exiftool
			# -n = disable print conversion (speedup)
			self._common_args = ["-G", "-n"]
		elif type(common_args) is list:
			self._common_args = common_args
		else:
			raise TypeError("common_args not a list of strings")

		self._no_output = '-w' in self._common_args


	# ----------------------------------------------------------------------------------------------------------------------
	def run(self):
		"""Start an ``exiftool`` process in batch mode for this instance.

		This method will issue a ``UserWarning`` if the subprocess is
		already running.  The process is by default started with the ``-G`` 
		and ``-n`` (print conversion disabled) as common arguments,
		which are automatically included in every command you run with
		:py:meth:`execute()`.

		However, you can override these default arguments with the 
		``common_args`` parameter in the constructor.
		"""
		if self.running:
			warnings.warn("ExifTool already running; doing nothing.", UserWarning)
			return

<<<<<<< HEAD
		# TODO changing common args means it needs a restart, or error, have a restart=True for change common_args or error if running
		proc_args = [self.executable, "-stay_open", "True",  "-@", "-", "-common_args"]
		proc_args.extend(self._common_args) # add the common arguments
=======
		proc_args = [self.executable, ]
		# If working with a config file, it must be the first argument after the executable per: https://exiftool.org/config.html
		if self._config_file:
			proc_args.extend(["-config", self._config_file])
		proc_args.extend(["-stay_open", "True", "-@", "-", "-common_args"])
		proc_args.extend(self.common_args)  # add the common arguments
>>>>>>> 7bf3c174

		logging.debug(proc_args)
		
		with open(os.devnull, "w") as devnull: # TODO can probably remove or make it a parameter
			try:
				if constants.PLATFORM_WINDOWS:
					startup_info = subprocess.STARTUPINFO()
					if not self._win_shell:
						# Adding enum 11 (SW_FORCEMINIMIZE in win32api speak) will
						# keep it from throwing up a DOS shell when it launches.
						startup_info.dwFlags |= constants.SW_FORCEMINIMIZE

					self._process = subprocess.Popen(
						proc_args,
						stdin=subprocess.PIPE, stdout=subprocess.PIPE,
						stderr=subprocess.PIPE, startupinfo=startup_info) #stderr=devnull
					# TODO check error before saying it's running
				else:
					# assume it's linux
					self._process = subprocess.Popen(
						proc_args,
						stdin=subprocess.PIPE, stdout=subprocess.PIPE,
						stderr=subprocess.PIPE, preexec_fn=set_pdeathsig(signal.SIGTERM)) #stderr=devnull
						# Warning: The preexec_fn parameter is not safe to use in the presence of threads in your application. 
						# https://docs.python.org/3/library/subprocess.html#subprocess.Popen
					# TODO check error before saying it's running
			except FileNotFoundError as fnfe:
				raise fnfe
			except OSError as oe:
				raise oe
			except ValueError as ve:
				raise ve
			except subprocess.CalledProcessError as cpe:
				raise cpe
		
		# check error above before saying it's running
		self._running = True

	# ----------------------------------------------------------------------------------------------------------------------
	def terminate(self, timeout=30, _del=False):
		"""Terminate the ``exiftool`` process of this instance.

		If the subprocess isn't running, this method will do nothing.
		"""
		if not self.running:
			warnings.warn("ExifTool not running; doing nothing.", UserWarning)
			# TODO, maybe add an optional parameter that says ignore_running/check/force or something which will not warn
			return
		
		if _del and constants.PLATFORM_WINDOWS and 0:
			# don't cleanly exit on windows, during __del__ as it'll freeze at communicate()
			self._process.kill()
			outs, errs = proc.communicate() # have to cleanup the process or else .poll() will return None
		else:
			try:
				"""
					On Windows, running this after __del__ freezes at communicate(), regardless of timeout
						this is possibly because the file descriptors are no longer valid or were closed at __del__
						
						test yourself with simple code that calls .run() and then end of script
						
					On Linux, this runs as is, and the process terminates properly
				"""
				self._process.communicate(input=b"-stay_open\nFalse\n", timeout=timeout) # TODO these are constants which should be elsewhere defined
				self._process.kill()
			except subprocess.TimeoutExpired: # this is new in Python 3.3 (for python 2.x, use the PyPI subprocess32 module)
				self._process.kill()
				outs, errs = proc.communicate()
				# err handling code from https://docs.python.org/3/library/subprocess.html#subprocess.Popen.communicate
		
		self._process = None # don't delete, just leave as None
		self._running = False

	# ----------------------------------------------------------------------------------------------------------------------
	def __enter__(self):
		self.run()
		return self

	# ----------------------------------------------------------------------------------------------------------------------
	def __exit__(self, exc_type, exc_val, exc_tb):
		if self.running:
			self.terminate()

	# ----------------------------------------------------------------------------------------------------------------------
	def __del__(self):
		if self.running:
			# indicate that __del__ has been started - allows running alternate code path in terminate()
			self.terminate(_del=True)

	# ----------------------------------------------------------------------------------------------------------------------
	@property
	def executable(self):
		return self._executable
	
	@executable.setter
	def executable(self, new_executable):
		"""
		Set the executable.  Does error checking.
		"""
		# cannot set executable when process is running
		if self.running:
			raise RuntimeError( 'Cannot set new executable while Exiftool is running' )
		
		# Python 3.3+ required
		abs_path = shutil.which(new_executable)
		
		if abs_path is None:
			raise FileNotFoundError( '"{}" is not found, on path or as absolute path'.format(new_executable) )
		
		# absolute path is returned
		self._executable = abs_path
	

	# ----------------------------------------------------------------------------------------------------------------------
	@property
	def block_size(self):
		return self._block_size
	
	@block_size.setter
	def block_size(self, new_block_size):
		"""
		Set the block_size.  Does error checking.
		"""
		if new_block_size <= 0:
			raise ValueError("Block Size doesn't make sense to be <= 0")
		
		self._block_size = new_block_size

	# ----------------------------------------------------------------------------------------------------------------------
	@property
	def running(self):
		# read-only property
		
		if self._running:
			# check if the process is actually alive
			if self._process.poll() is not None:
				# process died
				warnings.warn("ExifTool process was previously running but died")
				self._process = None
				self._running = False
		
		return self._running


	# ----------------------------------------------------------------------------------------------------------------------
	@property
	def last_stdout(self):
		"""last output stdout from execute()"""
		return self._last_stdout

	# ----------------------------------------------------------------------------------------------------------------------
	@property
	def last_stderr(self):
		"""last output stderr from execute()"""
		return self._last_stderr

	
	# ----------------------------------------------------------------------------------------------------------------------
	def execute(self, *params):
		"""Execute the given batch of parameters with ``exiftool``.

		This method accepts any number of parameters and sends them to
		the attached ``exiftool`` process.  The process must be
		running, otherwise ``ValueError`` is raised.  The final
		``-execute`` necessary to actually run the batch is appended
		automatically; see the documentation of :py:meth:`start()` for
		the common options.  The ``exiftool`` output is read up to the
		end-of-output sentinel and returned as a raw ``bytes`` object,
		excluding the sentinel.

		The parameters must also be raw ``bytes``, in whatever
		encoding exiftool accepts.  For filenames, this should be the
		system's filesystem encoding.

		.. note:: This is considered a low-level method, and should
		   rarely be needed by application developers.
		"""
		if not self.running:
			raise RuntimeError("ExifTool instance not running.")
		
		# constant special sequences when running -stay_open mode
		SEQ_EXECUTE_FMT = "-execute{}\n" # this is the PYFORMAT ... the actual string is b"-execute\n"
		SEQ_READY_FMT = "{{ready{}}}" # this is the PYFORMAT ... the actual string is b"{ready}"
		
		# these are special sequences to help with synchronization.  It will print specific text to STDERR before and after processing
		#SEQ_STDERR_PRE_FMT = "pre{}"
		SEQ_STDERR_POST_FMT = "post{}"
		
		
		# there's a special usage of execute/ready specified in the manual which make almost ensure we are receiving the right signal back
		# from exiftool man pages:  When this number is added, -q no longer suppresses the "{ready}"
		signal_num = random.randint(10000000, 99999999) # arbitrary create a 8 digit number
		seq_execute = SEQ_EXECUTE_FMT.format(signal_num).encode(ENCODING_UTF8)
		seq_ready = SEQ_READY_FMT.format(signal_num).encode(ENCODING_UTF8)
		
		#seq_err_pre = SEQ_STDERR_PRE_FMT.format(signal_num).encode(ENCODING_UTF8)
		seq_err_post = SEQ_STDERR_POST_FMT.format(signal_num).encode(ENCODING_UTF8)
		
		cmd_text = b"\n".join(params + (b"-echo4",seq_err_post, seq_execute,))
		# cmd_text.encode("utf-8") # a commit put this in the next line, but i can't get it to work TODO
		# might look at something like this https://stackoverflow.com/questions/7585435/best-way-to-convert-string-to-bytes-in-python-3
		self._process.stdin.write(cmd_text)
		self._process.stdin.flush()
		
		fdout = self._process.stdout.fileno()
		output = ExifTool._read_fd_endswith(fdout, seq_ready, self._block_size)
		
		# when it's ready, we can safely read all of stderr out, as the command is already done
		fderr = self._process.stderr.fileno()
		outerr = ExifTool._read_fd_endswith(fderr, seq_err_post, self._block_size)
		
		# save the output to class vars for retrieval
		self._last_stdout = output.strip()[:-len(seq_ready)]
		self._last_stderr = outerr.strip()[:-len(seq_err_post)]
		
		if self._return_tuple:
			return (self._last_stdout, self._last_stderr,)
		else:
			# this was the standard return before, just stdout
			return self._last_stdout


	# ----------------------------------------------------------------------------------------------------------------------
	def execute_json(self, *params):
		"""Execute the given batch of parameters and parse the JSON output.

		This method is similar to :py:meth:`execute()`.  It
		automatically adds the parameter ``-j`` to request JSON output
		from ``exiftool`` and parses the output.  The return value is
		a list of dictionaries, mapping tag names to the corresponding
		values.  All keys are Unicode strings with the tag names
		including the ExifTool group name in the format <group>:<tag>.
		The values can have multiple types.  All strings occurring as
		values will be Unicode strings.  Each dictionary contains the
		name of the file it corresponds to in the key ``"SourceFile"``.

		The parameters to this function must be either raw strings
		(type ``str`` in Python 2.x, type ``bytes`` in Python 3.x) or
		Unicode strings (type ``unicode`` in Python 2.x, type ``str``
		in Python 3.x).  Unicode strings will be encoded using
		system's filesystem encoding.  This behaviour means you can
		pass in filenames according to the convention of the
		respective Python version – as raw strings in Python 2.x and
		as Unicode strings in Python 3.x.
		"""
		params = map(fsencode, params)
		# Some latin bytes won't decode to utf-8.
		# Try utf-8 and fallback to latin.
		# http://stackoverflow.com/a/5552623/1318758
		# https://github.com/jmathai/elodie/issues/127
		std = self.execute(b"-j", *params)
		
		if self._return_tuple:
			res = std[0]
		else:
			res = std
		
		if len(res) == 0:
			# if the command has no files it's worked on, or some other type of error
			# we can either return None, or [], or FileNotFoundError ..
			
			# but, since it's technically not an error to have no files, 
			# returning None is the best.  
			# Even [] could be ambugious if Exiftool changes the returned JSON structure in the future
			# TODO haven't decided on [] or None yet
			return None
		
		
		try:
			res_decoded = res.decode(ENCODING_UTF8)
		except UnicodeDecodeError:
			res_decoded = res.decode(ENCODING_LATIN1)
		# TODO res_decoded can be invalid json if `-w` flag is specified in common_args
		# which will return something like
		# image files read
		# output files created
		if self._no_output:
			print(res_decoded)
		else:
			# TODO: if len(res_decoded) == 0, then there's obviously an error here
			return json.loads(res_decoded)

<<<<<<< HEAD
=======
	# allows adding additional checks (#11)
	def get_metadata_batch_wrapper(self, filenames, params=None):
		return self.execute_json_wrapper(filenames=filenames, params=params)

	def get_metadata_batch(self, filenames, params=None):
		"""Return all meta-data for the given files.

		The return value will have the format described in the
		documentation of :py:meth:`execute_json()`.
		"""
		if not params:
			params = []
		return self.execute_json(*filenames, *params)

	# (#11)
	def get_metadata_wrapper(self, filename, params=None):
		return self.execute_json_wrapper(filenames=[filename], params=params)[0]

	def get_metadata(self, filename, params=None):
		"""Return meta-data for a single file.

		The returned dictionary has the format described in the
		documentation of :py:meth:`execute_json()`.
		"""
		if not params:
			params = []
		return self.execute_json(filename, *params)[0]

	# (#11)
	def get_tags_batch_wrapper(self, tags, filenames, params=None):
		params = (params if params else []) + ["-" + t for t in tags]
		return self.execute_json_wrapper(filenames=filenames, params=params)

	def get_tags_batch(self, tags, filenames):
		"""Return only specified tags for the given files.

		The first argument is an iterable of tags.  The tag names may
		include group names, as usual in the format <group>:<tag>.

		The second argument is an iterable of file names.

		The format of the return value is the same as for
		:py:meth:`execute_json()`.
		"""
		# Explicitly ruling out strings here because passing in a
		# string would lead to strange and hard-to-find errors
		if isinstance(tags, basestring):
			raise TypeError("The argument 'tags' must be "
							"an iterable of strings")
		if isinstance(filenames, basestring):
			raise TypeError("The argument 'filenames' must be "
							"an iterable of strings")
		params = ["-" + t for t in tags]
		params.extend(filenames)
		return self.execute_json(*params)

	# (#11)
	def get_tags_wrapper(self, tags, filename, params=None):
		return self.get_tags_batch_wrapper(tags, [filename], params=params)[0]

	def get_tags(self, tags, filename):
		"""Return only specified tags for a single file.

		The returned dictionary has the format described in the
		documentation of :py:meth:`execute_json()`.
		"""
		return self.get_tags_batch(tags, [filename])[0]

	# (#11)
	def get_tag_batch_wrapper(self, tag, filenames, params=None):
		data = self.get_tags_batch_wrapper([tag], filenames, params=params)
		result = []
		for d in data:
			d.pop("SourceFile")
			result.append(next(iter(d.values()), None))
		return result


	def get_tag_batch(self, tag, filenames):
		"""Extract a single tag from the given files.

		The first argument is a single tag name, as usual in the
		format <group>:<tag>.

		The second argument is an iterable of file names.

		The return value is a list of tag values or ``None`` for
		non-existent tags, in the same order as ``filenames``.
		"""
		data = self.get_tags_batch([tag], filenames)
		result = []
		for d in data:
			d.pop("SourceFile")
			result.append(next(iter(d.values()), None))
		return result

	# (#11)
	def get_tag_wrapper(self, tag, filename, params=None):
		return self.get_tag_batch_wrapper(tag, [filename], params=params)[0]

	def get_tag(self, tag, filename):
		"""Extract a single tag from a single file.

		The return value is the value of the specified tag, or
		``None`` if this tag was not found in the file.
		"""
		return self.get_tag_batch(tag, [filename])[0]

	def copy_tags(self, fromFilename, toFilename):
		"""Copy all tags from one file to another."""
		self.execute("-overwrite_original", "-TagsFromFile", fromFilename, toFilename)


	def set_tags_batch(self, tags, filenames):
		"""Writes the values of the specified tags for the given files.

		The first argument is a dictionary of tags and values.  The tag names may
		include group names, as usual in the format <group>:<tag>.

		The second argument is an iterable of file names.

		The format of the return value is the same as for
		:py:meth:`execute()`.

		It can be passed into `check_ok()` and `format_error()`.
		"""
		# Explicitly ruling out strings here because passing in a
		# string would lead to strange and hard-to-find errors
		if isinstance(tags, basestring):
			raise TypeError("The argument 'tags' must be dictionary "
							"of strings")
		if isinstance(filenames, basestring):
			raise TypeError("The argument 'filenames' must be "
							"an iterable of strings")

		params = []
		params_utf8 = []
		for tag, value in tags.items():
			params.append(u'-%s=%s' % (tag, value))

		params.extend(filenames)
		params_utf8 = [x.encode('utf-8') for x in params]
		return self.execute(*params_utf8)

	def set_tags(self, tags, filename):
		"""Writes the values of the specified tags for the given file.

		This is a convenience function derived from `set_tags_batch()`.
		Only difference is that it takes as last arugemnt only one file name
		as a string.
		"""
		return self.set_tags_batch(tags, [filename])

	def set_keywords_batch(self, mode, keywords, filenames):
		"""Modifies the keywords tag for the given files.

		The first argument is the operation mode:
		KW_REPLACE: Replace (i.e. set) the full keywords tag with `keywords`.
		KW_ADD:     Add `keywords` to the keywords tag.
					If a keyword is present, just keep it.
		KW_REMOVE:  Remove `keywords` from the keywords tag.
					If a keyword wasn't present, just leave it.

		The second argument is an iterable of key words.

		The third argument is an iterable of file names.

		The format of the return value is the same as for
		:py:meth:`execute()`.

		It can be passed into `check_ok()` and `format_error()`.
		"""
		# Explicitly ruling out strings here because passing in a
		# string would lead to strange and hard-to-find errors
		if isinstance(keywords, basestring):
			raise TypeError("The argument 'keywords' must be "
							"an iterable of strings")
		if isinstance(filenames, basestring):
			raise TypeError("The argument 'filenames' must be "
							"an iterable of strings")

		params = []
		params_utf8 = []

		kw_operation = {KW_REPLACE:"-%s=%s",
						KW_ADD:"-%s+=%s",
						KW_REMOVE:"-%s-=%s"}[mode]

		kw_params = [ kw_operation % (KW_TAGNAME, w)  for w in keywords ]

		params.extend(kw_params)
		params.extend(filenames)
		logging.debug (params)

		params_utf8 = [x.encode('utf-8') for x in params]
		return self.execute(*params_utf8)

	def set_keywords(self, mode, keywords, filename):
		"""Modifies the keywords tag for the given file.

		This is a convenience function derived from `set_keywords_batch()`.
		Only difference is that it takes as last argument only one file name
		as a string.
		"""
		return self.set_keywords_batch(mode, keywords, [filename])


>>>>>>> 7bf3c174

	# ----------------------------------------------------------------------------------------------------------------------
	@staticmethod
	def _read_fd_endswith(fd, b_endswith, block_size):
		""" read an fd and keep reading until it endswith the seq_ends 
			
			this allows a consolidated read function that is platform indepdent
			
			if you're not careful, on windows, this will block
		"""
		output = b""
		endswith_count = len(b_endswith) + 4 # if we're only looking at the last few bytes, make it meaningful.  4 is max size of \r\n? (or 2)
		
		# I believe doing a splice, then a strip is more efficient in memory hence the original code did it this way.
		# need to benchmark to see if in large strings, strip()[-endswithcount:] is more expensive
		while not output[-endswith_count:].strip().endswith(b_endswith):
			if constants.PLATFORM_WINDOWS:
				# windows does not support select() for anything except sockets
				# https://docs.python.org/3.7/library/select.html
				output += os.read(fd, block_size)
			else:
				# this does NOT work on windows... and it may not work on other systems... in that case, put more things to use the original code above
				inputready,outputready,exceptready = select.select([fd], [], [])
				for i in inputready:
					if i == fd:
						output += os.read(fd, block_size)
		
		return output<|MERGE_RESOLUTION|>--- conflicted
+++ resolved
@@ -185,21 +185,10 @@
 	   associated with a running subprocess.
 	"""
 
-<<<<<<< HEAD
-	# ----------------------------------------------------------------------------------------------------------------------
-	def __init__(self, executable=None, common_args=None, win_shell=True, return_tuple=False):
+	# ----------------------------------------------------------------------------------------------------------------------
+	def __init__(self, executable=None, common_args=None, win_shell=True, return_tuple=False, config_file=None):
 		
 		random.seed(None) # initialize random number generator
-=======
-	def __init__(self, executable_=None, common_args=None, win_shell=True, config_file=None):
-
-		self.win_shell = win_shell
-
-		if executable_ is None:
-			self.executable = DEFAULT_EXECUTABLE
-		else:
-			self.executable = executable_
->>>>>>> 7bf3c174
 		
 		# default settings
 		self._executable = None  # executable absolute path
@@ -221,16 +210,11 @@
 		self._common_args = common_args
 		# it can't be none, check if it's a list, if not, error
 
-<<<<<<< HEAD
-=======
 		if config_file and not os.path.exists(config_file):
 			raise FileNotFoundError("The config file could not be found")
 
 		self._config_file = config_file
 
-		self._process = None
-
->>>>>>> 7bf3c174
 		if common_args is None:
 			# default parameters to exiftool
 			# -n = disable print conversion (speedup)
@@ -260,18 +244,13 @@
 			warnings.warn("ExifTool already running; doing nothing.", UserWarning)
 			return
 
-<<<<<<< HEAD
 		# TODO changing common args means it needs a restart, or error, have a restart=True for change common_args or error if running
-		proc_args = [self.executable, "-stay_open", "True",  "-@", "-", "-common_args"]
-		proc_args.extend(self._common_args) # add the common arguments
-=======
 		proc_args = [self.executable, ]
 		# If working with a config file, it must be the first argument after the executable per: https://exiftool.org/config.html
 		if self._config_file:
 			proc_args.extend(["-config", self._config_file])
 		proc_args.extend(["-stay_open", "True", "-@", "-", "-common_args"])
 		proc_args.extend(self.common_args)  # add the common arguments
->>>>>>> 7bf3c174
 
 		logging.debug(proc_args)
 		
@@ -554,216 +533,6 @@
 			# TODO: if len(res_decoded) == 0, then there's obviously an error here
 			return json.loads(res_decoded)
 
-<<<<<<< HEAD
-=======
-	# allows adding additional checks (#11)
-	def get_metadata_batch_wrapper(self, filenames, params=None):
-		return self.execute_json_wrapper(filenames=filenames, params=params)
-
-	def get_metadata_batch(self, filenames, params=None):
-		"""Return all meta-data for the given files.
-
-		The return value will have the format described in the
-		documentation of :py:meth:`execute_json()`.
-		"""
-		if not params:
-			params = []
-		return self.execute_json(*filenames, *params)
-
-	# (#11)
-	def get_metadata_wrapper(self, filename, params=None):
-		return self.execute_json_wrapper(filenames=[filename], params=params)[0]
-
-	def get_metadata(self, filename, params=None):
-		"""Return meta-data for a single file.
-
-		The returned dictionary has the format described in the
-		documentation of :py:meth:`execute_json()`.
-		"""
-		if not params:
-			params = []
-		return self.execute_json(filename, *params)[0]
-
-	# (#11)
-	def get_tags_batch_wrapper(self, tags, filenames, params=None):
-		params = (params if params else []) + ["-" + t for t in tags]
-		return self.execute_json_wrapper(filenames=filenames, params=params)
-
-	def get_tags_batch(self, tags, filenames):
-		"""Return only specified tags for the given files.
-
-		The first argument is an iterable of tags.  The tag names may
-		include group names, as usual in the format <group>:<tag>.
-
-		The second argument is an iterable of file names.
-
-		The format of the return value is the same as for
-		:py:meth:`execute_json()`.
-		"""
-		# Explicitly ruling out strings here because passing in a
-		# string would lead to strange and hard-to-find errors
-		if isinstance(tags, basestring):
-			raise TypeError("The argument 'tags' must be "
-							"an iterable of strings")
-		if isinstance(filenames, basestring):
-			raise TypeError("The argument 'filenames' must be "
-							"an iterable of strings")
-		params = ["-" + t for t in tags]
-		params.extend(filenames)
-		return self.execute_json(*params)
-
-	# (#11)
-	def get_tags_wrapper(self, tags, filename, params=None):
-		return self.get_tags_batch_wrapper(tags, [filename], params=params)[0]
-
-	def get_tags(self, tags, filename):
-		"""Return only specified tags for a single file.
-
-		The returned dictionary has the format described in the
-		documentation of :py:meth:`execute_json()`.
-		"""
-		return self.get_tags_batch(tags, [filename])[0]
-
-	# (#11)
-	def get_tag_batch_wrapper(self, tag, filenames, params=None):
-		data = self.get_tags_batch_wrapper([tag], filenames, params=params)
-		result = []
-		for d in data:
-			d.pop("SourceFile")
-			result.append(next(iter(d.values()), None))
-		return result
-
-
-	def get_tag_batch(self, tag, filenames):
-		"""Extract a single tag from the given files.
-
-		The first argument is a single tag name, as usual in the
-		format <group>:<tag>.
-
-		The second argument is an iterable of file names.
-
-		The return value is a list of tag values or ``None`` for
-		non-existent tags, in the same order as ``filenames``.
-		"""
-		data = self.get_tags_batch([tag], filenames)
-		result = []
-		for d in data:
-			d.pop("SourceFile")
-			result.append(next(iter(d.values()), None))
-		return result
-
-	# (#11)
-	def get_tag_wrapper(self, tag, filename, params=None):
-		return self.get_tag_batch_wrapper(tag, [filename], params=params)[0]
-
-	def get_tag(self, tag, filename):
-		"""Extract a single tag from a single file.
-
-		The return value is the value of the specified tag, or
-		``None`` if this tag was not found in the file.
-		"""
-		return self.get_tag_batch(tag, [filename])[0]
-
-	def copy_tags(self, fromFilename, toFilename):
-		"""Copy all tags from one file to another."""
-		self.execute("-overwrite_original", "-TagsFromFile", fromFilename, toFilename)
-
-
-	def set_tags_batch(self, tags, filenames):
-		"""Writes the values of the specified tags for the given files.
-
-		The first argument is a dictionary of tags and values.  The tag names may
-		include group names, as usual in the format <group>:<tag>.
-
-		The second argument is an iterable of file names.
-
-		The format of the return value is the same as for
-		:py:meth:`execute()`.
-
-		It can be passed into `check_ok()` and `format_error()`.
-		"""
-		# Explicitly ruling out strings here because passing in a
-		# string would lead to strange and hard-to-find errors
-		if isinstance(tags, basestring):
-			raise TypeError("The argument 'tags' must be dictionary "
-							"of strings")
-		if isinstance(filenames, basestring):
-			raise TypeError("The argument 'filenames' must be "
-							"an iterable of strings")
-
-		params = []
-		params_utf8 = []
-		for tag, value in tags.items():
-			params.append(u'-%s=%s' % (tag, value))
-
-		params.extend(filenames)
-		params_utf8 = [x.encode('utf-8') for x in params]
-		return self.execute(*params_utf8)
-
-	def set_tags(self, tags, filename):
-		"""Writes the values of the specified tags for the given file.
-
-		This is a convenience function derived from `set_tags_batch()`.
-		Only difference is that it takes as last arugemnt only one file name
-		as a string.
-		"""
-		return self.set_tags_batch(tags, [filename])
-
-	def set_keywords_batch(self, mode, keywords, filenames):
-		"""Modifies the keywords tag for the given files.
-
-		The first argument is the operation mode:
-		KW_REPLACE: Replace (i.e. set) the full keywords tag with `keywords`.
-		KW_ADD:     Add `keywords` to the keywords tag.
-					If a keyword is present, just keep it.
-		KW_REMOVE:  Remove `keywords` from the keywords tag.
-					If a keyword wasn't present, just leave it.
-
-		The second argument is an iterable of key words.
-
-		The third argument is an iterable of file names.
-
-		The format of the return value is the same as for
-		:py:meth:`execute()`.
-
-		It can be passed into `check_ok()` and `format_error()`.
-		"""
-		# Explicitly ruling out strings here because passing in a
-		# string would lead to strange and hard-to-find errors
-		if isinstance(keywords, basestring):
-			raise TypeError("The argument 'keywords' must be "
-							"an iterable of strings")
-		if isinstance(filenames, basestring):
-			raise TypeError("The argument 'filenames' must be "
-							"an iterable of strings")
-
-		params = []
-		params_utf8 = []
-
-		kw_operation = {KW_REPLACE:"-%s=%s",
-						KW_ADD:"-%s+=%s",
-						KW_REMOVE:"-%s-=%s"}[mode]
-
-		kw_params = [ kw_operation % (KW_TAGNAME, w)  for w in keywords ]
-
-		params.extend(kw_params)
-		params.extend(filenames)
-		logging.debug (params)
-
-		params_utf8 = [x.encode('utf-8') for x in params]
-		return self.execute(*params_utf8)
-
-	def set_keywords(self, mode, keywords, filename):
-		"""Modifies the keywords tag for the given file.
-
-		This is a convenience function derived from `set_keywords_batch()`.
-		Only difference is that it takes as last argument only one file name
-		as a string.
-		"""
-		return self.set_keywords_batch(mode, keywords, [filename])
-
-
->>>>>>> 7bf3c174
 
 	# ----------------------------------------------------------------------------------------------------------------------
 	@staticmethod
